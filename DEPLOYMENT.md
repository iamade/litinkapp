--- conflicted
+++ resolved
@@ -20,11 +20,7 @@
 SECRET_KEY=your-super-secret-key-change-this-in-production
 
 # CORS Configuration (comma-separated list)
-<<<<<<< HEAD
-ALLOWED_HOSTS=https://litinkai.com,https://www.litinkai.com,https://litink.com,https://www.litink.com
-=======
 ALLOWED_HOSTS=https://www.litinkai.com,https://litinkai.com
->>>>>>> 0a04f02e
 
 # Supabase Configuration
 SUPABASE_URL=your-supabase-url
@@ -60,15 +56,8 @@
 
 The backend is now configured to accept requests from:
 
-<<<<<<< HEAD
-- `https://litinkai.com`
-- `https://www.litinkai.com`
-- `https://litink.com`
-- `https://www.litink.com`
-=======
 - `https://www.litinkai.com`
 - `https://litinkai.com`
->>>>>>> 0a04f02e
 - Local development URLs (localhost)
 
 You can override this by setting the `ALLOWED_HOSTS` environment variable with a comma-separated list of domains.
@@ -79,11 +68,7 @@
 
 - The frontend will automatically use the production backend URL
 - The `netlify.toml` file is configured to redirect API calls to the Render backend
-<<<<<<< HEAD
-- Deploy to Netlify with the domain `litinkai.com`
-=======
 - Deploy to Netlify with the domain `www.litinkai.com`
->>>>>>> 0a04f02e
 
 ### 2. Backend (Render)
 
