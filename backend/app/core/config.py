--- conflicted
+++ resolved
@@ -23,13 +23,7 @@
         "http://localhost:5173", 
         "https://localhost:5173",
         "https://www.litinkai.com",
-<<<<<<< HEAD
-        "https://litinkai.com",
-        "https://www.litink.com",
-        "https://litink.com"
-=======
         "https://litinkai.com"
->>>>>>> 0a04f02e
     ]
     
     @property
