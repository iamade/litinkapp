from fastapi import FastAPI, HTTPException, Depends
from fastapi.middleware.cors import CORSMiddleware
from fastapi.security import HTTPBearer
from fastapi.staticfiles import StaticFiles
import uvicorn
import os
from contextlib import asynccontextmanager

from app.core.config import settings
from app.core.database import init_db
from app.api.v1 import api_router
from app.core.auth import get_current_user
from app.services.redis_service import redis_client


@asynccontextmanager
async def lifespan(app: FastAPI):
    """Application lifespan events"""
    # Startup
    await init_db()
    await redis_client.connect()
    yield
    # Shutdown
    await redis_client.disconnect()


app = FastAPI(
    title="Litink API",
    description="AI-powered interactive book platform backend",
    version="1.0.0",
    docs_url="/docs",
    redoc_url="/redoc",
    lifespan=lifespan
)

# CORS middleware - Updated for production with comprehensive origins
app.add_middleware(
    CORSMiddleware,
    allow_origins=[
        # "http://localhost:3000",
        # "http://localhost:5173", 
        # "https://localhost:5173",
        "https://www.litinkai.com",
        "https://litinkai.com",
<<<<<<< HEAD
        "https://litink.com"
=======
        "https://www.litink.com",
        "https://litink.com",
        "https://teal-crostata-10b809.netlify.app",  # Add your Netlify subdomain
        "https://litinkapp.netlify.app",  # Common Netlify pattern
        # Add any other domains you might use
>>>>>>> d91ed3bb
    ],
    allow_credentials=True,
    allow_methods=["GET", "POST", "PUT", "DELETE", "OPTIONS"],
    allow_headers=["*"],
)

# Security
security = HTTPBearer()

# Include API routes
app.include_router(api_router, prefix="/api/v1")

# Uploads directory for generated content (fallback for local files)
if os.path.exists(settings.UPLOAD_DIR):
    app.mount("/uploads", StaticFiles(directory=settings.UPLOAD_DIR), name="uploads")


@app.get("/")
async def root():
    """Root endpoint"""
    return {
        "message": "Welcome to Litink API",
        "version": "1.0.0",
        "docs": "/docs"
    }


@app.get("/health")
async def health_check():
    """Health check endpoint"""
    return {
        "status": "healthy",
        "database": "connected",
        "redis": "connected" if redis_client.is_connected else "disconnected"
    }


if __name__ == "__main__":
    uvicorn.run(
        "app.main:app",
        host="0.0.0.0",
        port=8000,
        reload=True if os.getenv("ENVIRONMENT") == "development" else False
    )<|MERGE_RESOLUTION|>--- conflicted
+++ resolved
@@ -42,15 +42,7 @@
         # "https://localhost:5173",
         "https://www.litinkai.com",
         "https://litinkai.com",
-<<<<<<< HEAD
         "https://litink.com"
-=======
-        "https://www.litink.com",
-        "https://litink.com",
-        "https://teal-crostata-10b809.netlify.app",  # Add your Netlify subdomain
-        "https://litinkapp.netlify.app",  # Common Netlify pattern
-        # Add any other domains you might use
->>>>>>> d91ed3bb
     ],
     allow_credentials=True,
     allow_methods=["GET", "POST", "PUT", "DELETE", "OPTIONS"],
