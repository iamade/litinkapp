import React from 'react';
import { Link } from 'react-router-dom';
import { Brain, Sparkles, Users, ArrowRight, Play, Star, Award } from 'lucide-react';

export default function HomePage() {
  const features = [
    {
      icon: Brain,
      title: 'AI-Powered Learning',
      description: 'Transform any book into personalized interactive tutorials and smart quizzes powered by advanced AI.'
    },
    {
      icon: Sparkles,
      title: 'Interactive Stories',
      description: 'Convert novels into branching narrative experiences with voice-driven characters and AI-generated scenes.'
    },
    {
      icon: Award,
      title: 'Verified Credentials',
      description: 'Earn blockchain-verified badges and collect animated NFTs as you progress through your learning journey.'
    },
    {
      icon: Users,
      title: 'Multi-Language Support',
      description: 'Experience books in multiple languages with AI-powered narration and localized content.'
    }
  ];

  const testimonials = [
    {
      name: 'Sarah Chen',
      role: 'Student',
<<<<<<< HEAD
      content: 'LinkAI transformed how I study. The AI-generated quizzes help me retain information better than ever before.',
=======
      content: 'Litink AI transformed how I study. The AI-generated quizzes help me retain information better than ever before.',
>>>>>>> 0a04f02e
      rating: 5
    },
    {
      name: 'Marcus Johnson',
      role: 'Author',
      content: 'As an author, seeing my books come alive as interactive experiences is incredible. My readers are more engaged than ever.',
      rating: 5
    },
    {
      name: 'Elena Rodriguez',
      role: 'Educator',
      content: 'The learning mode has revolutionized my classroom. Students are excited about reading again.',
      rating: 5
    }
  ];

  return (
    <div className="min-h-screen">
      {/* Hero Section */}
      <section className="relative overflow-hidden py-20 lg:py-32">
        <div className="absolute inset-0 bg-gradient-to-br from-purple-600 via-blue-600 to-indigo-700 opacity-90"></div>
        <div className="absolute inset-0 bg-black/20"></div>
        
        <div className="relative max-w-7xl mx-auto px-4 sm:px-6 lg:px-8 text-center">
          <div className="flex justify-center mb-8">
            <img 
              src="/litink.png" 
<<<<<<< HEAD
              alt="LinkAI Logo" 
=======
              alt="Litink AI Logo" 
>>>>>>> 0a04f02e
              className="h-24 w-24 object-contain"
            />
          </div>
          
          <h1 className="text-4xl sm:text-5xl lg:text-7xl font-bold text-white mb-6 leading-tight">
            Reimagining Books as
            <span className="block bg-gradient-to-r from-yellow-400 to-orange-400 bg-clip-text text-transparent">
              Living Experiences
            </span>
          </h1>
          
          <p className="text-xl sm:text-2xl text-white/90 mb-12 max-w-3xl mx-auto leading-relaxed">
            Transform any book into immersive AI-powered learning adventures or interactive entertainment experiences. 
<<<<<<< HEAD
            The future of reading is here at LinkAI.com.
=======
            The future of reading is here at Litink AI.
>>>>>>> 0a04f02e
          </p>
          
          <div className="flex flex-col sm:flex-row gap-6 justify-center items-center">
            <Link
              to="/auth"
              className="group bg-white text-purple-600 px-8 py-4 rounded-full font-bold text-lg hover:bg-gray-100 transition-all transform hover:scale-105 flex items-center space-x-2 shadow-xl"
            >
              <span>Start Learning</span>
              <ArrowRight className="h-5 w-5 group-hover:translate-x-1 transition-transform" />
            </Link>
            
            <Link
              to="/explore"
              className="group border-2 border-white text-white px-8 py-4 rounded-full font-bold text-lg hover:bg-white hover:text-purple-600 transition-all transform hover:scale-105 flex items-center space-x-2"
            >
              <Play className="h-5 w-5" />
              <span>Explore Stories</span>
            </Link>
          </div>

          {/* Quick Demo Access */}
          <div className="mt-8 p-4 bg-white/10 backdrop-blur-sm rounded-xl max-w-md mx-auto">
<<<<<<< HEAD
            <p className="text-white/90 text-sm mb-3">Experience LinkAI.com:</p>
=======
            <p className="text-white/90 text-sm mb-3">Experience Litink AI:</p>
>>>>>>> 0a04f02e
            <div className="flex flex-col sm:flex-row gap-2 text-xs">
              <Link
                to="/auth"
                className="bg-green-500/20 text-white px-3 py-2 rounded-lg hover:bg-green-500/30 transition-colors"
              >
                Sign up as Explorer
              </Link>
              <Link
                to="/auth"
                className="bg-purple-500/20 text-white px-3 py-2 rounded-lg hover:bg-purple-500/30 transition-colors"
              >
                Sign up as Author
              </Link>
            </div>
          </div>
        </div>
        
        {/* Floating Elements */}
        <div className="absolute top-20 left-10 opacity-20">
          <img 
            src="/litink.png" 
<<<<<<< HEAD
            alt="LinkAI Logo" 
=======
            alt="Litink AI Logo" 
>>>>>>> 0a04f02e
            className="h-16 w-16 object-contain animate-bounce"
          />
        </div>
        <div className="absolute top-20 right-10 opacity-20">
          <a
            href="https://bolt.new/"
            target="_blank"
            rel="noopener noreferrer"
            className="block"
            title="Powered by Bolt"
          >
            <img 
              src="/boltlogo.png" 
              alt="Powered by Bolt" 
              className="h-16 w-16 object-contain animate-bounce"
            />
          </a>
        </div>
        <div className="absolute bottom-20 right-10 opacity-20">
          <Sparkles className="h-12 w-12 text-white animate-pulse" />
        </div>
      </section>

      {/* Features Section */}
      <section className="py-20 bg-white">
        <div className="max-w-7xl mx-auto px-4 sm:px-6 lg:px-8">
          <div className="text-center mb-16">
            <h2 className="text-3xl sm:text-4xl font-bold text-gray-900 mb-4">
              Powerful Features for Every Reader
            </h2>
            <p className="text-xl text-gray-600 max-w-2xl mx-auto">
<<<<<<< HEAD
              Whether you're learning or exploring, LinkAI.com provides cutting-edge tools to enhance your reading experience.
=======
              Whether you're learning or exploring, Litink AI provides cutting-edge tools to enhance your reading experience.
>>>>>>> 0a04f02e
            </p>
          </div>
          
          <div className="grid grid-cols-1 md:grid-cols-2 lg:grid-cols-4 gap-8">
            {features.map((feature, index) => (
              <div
                key={index}
                className="group p-8 rounded-2xl bg-gradient-to-br from-purple-50 to-blue-50 hover:from-purple-100 hover:to-blue-100 transition-all transform hover:scale-105 hover:shadow-xl"
              >
                <div className="bg-gradient-to-br from-purple-600 to-blue-600 w-16 h-16 rounded-2xl flex items-center justify-center mb-6 group-hover:scale-110 transition-transform">
                  <feature.icon className="h-8 w-8 text-white" />
                </div>
                <h3 className="text-xl font-bold text-gray-900 mb-4">{feature.title}</h3>
                <p className="text-gray-600 leading-relaxed">{feature.description}</p>
              </div>
            ))}
          </div>
        </div>
      </section>

      {/* User Paths Section */}
      <section className="py-20 bg-gradient-to-br from-gray-50 to-purple-50">
        <div className="max-w-7xl mx-auto px-4 sm:px-6 lg:px-8">
          <div className="text-center mb-16">
            <h2 className="text-3xl sm:text-4xl font-bold text-gray-900 mb-4">
<<<<<<< HEAD
              Choose Your Adventure on LinkAI.com
=======
              Choose Your Adventure on Litink AI
>>>>>>> 0a04f02e
            </h2>
            <p className="text-xl text-gray-600">
              Two distinct paths tailored to your goals and interests.
            </p>
          </div>
          
          <div className="grid grid-cols-1 lg:grid-cols-2 gap-12">
            {/* Learning Path */}
            <div className="group relative overflow-hidden rounded-3xl bg-white shadow-xl hover:shadow-2xl transition-all transform hover:scale-105">
              <div className="absolute inset-0 bg-gradient-to-br from-green-400 to-blue-500 opacity-10 group-hover:opacity-20 transition-opacity"></div>
              <div className="relative p-10">
                <div className="bg-gradient-to-br from-green-500 to-blue-600 w-20 h-20 rounded-2xl flex items-center justify-center mb-8">
                  <Brain className="h-10 w-10 text-white" />
                </div>
                <h3 className="text-2xl font-bold text-gray-900 mb-4">Learning Mode</h3>
                <p className="text-gray-600 mb-8 text-lg leading-relaxed">
                  Transform educational books into interactive tutorials, personalized lessons, and smart quizzes. 
                  Earn verified credentials and track your progress with AI-powered learning analytics.
                </p>
                <ul className="space-y-3 mb-8">
                  <li className="flex items-center text-gray-700">
                    <ArrowRight className="h-5 w-5 text-green-500 mr-3" />
                    AI-generated personalized lessons
                  </li>
                  <li className="flex items-center text-gray-700">
                    <ArrowRight className="h-5 w-5 text-green-500 mr-3" />
                    Interactive tutorials and quizzes
                  </li>
                  <li className="flex items-center text-gray-700">
                    <ArrowRight className="h-5 w-5 text-green-500 mr-3" />
                    Blockchain-verified badges
                  </li>
                  <li className="flex items-center text-gray-700">
                    <ArrowRight className="h-5 w-5 text-green-500 mr-3" />
                    Voice interaction support
                  </li>
                </ul>
                <Link
                  to="/learn"
                  className="inline-flex items-center space-x-2 bg-gradient-to-r from-green-500 to-blue-600 text-white px-6 py-3 rounded-full font-semibold hover:from-green-600 hover:to-blue-700 transition-all"
                >
                  <span>Start Learning</span>
                  <ArrowRight className="h-5 w-5" />
                </Link>
              </div>
            </div>
            
            {/* Entertainment Path */}
            <div className="group relative overflow-hidden rounded-3xl bg-white shadow-xl hover:shadow-2xl transition-all transform hover:scale-105">
              <div className="absolute inset-0 bg-gradient-to-br from-purple-400 to-pink-500 opacity-10 group-hover:opacity-20 transition-opacity"></div>
              <div className="relative p-10">
                <div className="bg-gradient-to-br from-purple-500 to-pink-600 w-20 h-20 rounded-2xl flex items-center justify-center mb-8">
                  <Sparkles className="h-10 w-10 text-white" />
                </div>
                <h3 className="text-2xl font-bold text-gray-900 mb-4">Entertainment Mode</h3>
                <p className="text-gray-600 mb-8 text-lg leading-relaxed">
                  Convert novels and stories into branching narrative experiences with voice-driven characters, 
                  AI-generated scenes, and collectible animated NFTs.
                </p>
                <ul className="space-y-3 mb-8">
                  <li className="flex items-center text-gray-700">
                    <ArrowRight className="h-5 w-5 text-purple-500 mr-3" />
                    Choose-your-path adventures
                  </li>
                  <li className="flex items-center text-gray-700">
                    <ArrowRight className="h-5 w-5 text-purple-500 mr-3" />
                    AI-driven character voices
                  </li>
                  <li className="flex items-center text-gray-700">
                    <ArrowRight className="h-5 w-5 text-purple-500 mr-3" />
                    Animated NFT collectibles
                  </li>
                  <li className="flex items-center text-gray-700">
                    <ArrowRight className="h-5 w-5 text-purple-500 mr-3" />
                    Video scene generation
                  </li>
                </ul>
                <Link
                  to="/explore"
                  className="inline-flex items-center space-x-2 bg-gradient-to-r from-purple-500 to-pink-600 text-white px-6 py-3 rounded-full font-semibold hover:from-purple-600 hover:to-pink-700 transition-all"
                >
                  <span>Explore Stories</span>
                  <ArrowRight className="h-5 w-5" />
                </Link>
              </div>
            </div>
          </div>
        </div>
      </section>

      {/* Testimonials Section */}
      <section className="py-20 bg-white">
        <div className="max-w-7xl mx-auto px-4 sm:px-6 lg:px-8">
          <div className="text-center mb-16">
            <h2 className="text-3xl sm:text-4xl font-bold text-gray-900 mb-4">
<<<<<<< HEAD
              What Our LinkAI.com Users Say
=======
              What Our Litink AI Users Say
>>>>>>> 0a04f02e
            </h2>
            <p className="text-xl text-gray-600">
              Join thousands of readers who have transformed their reading experience.
            </p>
          </div>
          
          <div className="grid grid-cols-1 md:grid-cols-3 gap-8">
            {testimonials.map((testimonial, index) => (
              <div
                key={index}
                className="bg-gradient-to-br from-purple-50 to-blue-50 p-8 rounded-2xl shadow-lg hover:shadow-xl transition-all transform hover:scale-105"
              >
                <div className="flex items-center mb-4">
                  {[...Array(testimonial.rating)].map((_, i) => (
                    <Star key={i} className="h-5 w-5 text-yellow-400 fill-current" />
                  ))}
                </div>
                <p className="text-gray-700 mb-6 italic leading-relaxed">
                  "{testimonial.content}"
                </p>
                <div>
                  <p className="font-semibold text-gray-900">{testimonial.name}</p>
                  <p className="text-purple-600">{testimonial.role}</p>
                </div>
              </div>
            ))}
          </div>
        </div>
      </section>

      {/* CTA Section */}
      <section className="py-20 bg-gradient-to-br from-purple-600 via-blue-600 to-indigo-700">
        <div className="max-w-4xl mx-auto px-4 sm:px-6 lg:px-8 text-center">
          <h2 className="text-3xl sm:text-4xl font-bold text-white mb-6">
            Ready to Transform Your Reading Experience?
          </h2>
          <p className="text-xl text-white/90 mb-12">
<<<<<<< HEAD
            Join LinkAI.com today and discover a new way to learn, explore, and engage with books.
=======
            Join Litink AI today and discover a new way to learn, explore, and engage with books.
>>>>>>> 0a04f02e
          </p>
          
          <div className="flex flex-col sm:flex-row gap-6 justify-center">
            <Link
              to="/learn"
              className="bg-white text-purple-600 px-8 py-4 rounded-full font-bold text-lg hover:bg-gray-100 transition-all transform hover:scale-105 shadow-xl"
            >
              For Learners
            </Link>
            <Link
              to="/explore"
              className="bg-transparent border-2 border-white text-white px-8 py-4 rounded-full font-bold text-lg hover:bg-white hover:text-purple-600 transition-all transform hover:scale-105"
            >
              For Explorers
            </Link>
            <Link
              to="/auth"
              className="bg-gradient-to-r from-yellow-400 to-orange-500 text-white px-8 py-4 rounded-full font-bold text-lg hover:from-yellow-500 hover:to-orange-600 transition-all transform hover:scale-105 shadow-xl"
            >
              For Authors
            </Link>
          </div>
        </div>
      </section>
    </div>
  );
}<|MERGE_RESOLUTION|>--- conflicted
+++ resolved
@@ -30,11 +30,7 @@
     {
       name: 'Sarah Chen',
       role: 'Student',
-<<<<<<< HEAD
-      content: 'LinkAI transformed how I study. The AI-generated quizzes help me retain information better than ever before.',
-=======
       content: 'Litink AI transformed how I study. The AI-generated quizzes help me retain information better than ever before.',
->>>>>>> 0a04f02e
       rating: 5
     },
     {
@@ -62,11 +58,7 @@
           <div className="flex justify-center mb-8">
             <img 
               src="/litink.png" 
-<<<<<<< HEAD
-              alt="LinkAI Logo" 
-=======
-              alt="Litink AI Logo" 
->>>>>>> 0a04f02e
+              alt="Litink Logo" 
               className="h-24 w-24 object-contain"
             />
           </div>
@@ -80,11 +72,7 @@
           
           <p className="text-xl sm:text-2xl text-white/90 mb-12 max-w-3xl mx-auto leading-relaxed">
             Transform any book into immersive AI-powered learning adventures or interactive entertainment experiences. 
-<<<<<<< HEAD
-            The future of reading is here at LinkAI.com.
-=======
-            The future of reading is here at Litink AI.
->>>>>>> 0a04f02e
+            The future of reading is here at Litink.com.
           </p>
           
           <div className="flex flex-col sm:flex-row gap-6 justify-center items-center">
@@ -107,11 +95,7 @@
 
           {/* Quick Demo Access */}
           <div className="mt-8 p-4 bg-white/10 backdrop-blur-sm rounded-xl max-w-md mx-auto">
-<<<<<<< HEAD
-            <p className="text-white/90 text-sm mb-3">Experience LinkAI.com:</p>
-=======
-            <p className="text-white/90 text-sm mb-3">Experience Litink AI:</p>
->>>>>>> 0a04f02e
+            <p className="text-white/90 text-sm mb-3">Experience Litink.com:</p>
             <div className="flex flex-col sm:flex-row gap-2 text-xs">
               <Link
                 to="/auth"
@@ -133,11 +117,7 @@
         <div className="absolute top-20 left-10 opacity-20">
           <img 
             src="/litink.png" 
-<<<<<<< HEAD
-            alt="LinkAI Logo" 
-=======
-            alt="Litink AI Logo" 
->>>>>>> 0a04f02e
+            alt="Litink Logo" 
             className="h-16 w-16 object-contain animate-bounce"
           />
         </div>
@@ -169,11 +149,7 @@
               Powerful Features for Every Reader
             </h2>
             <p className="text-xl text-gray-600 max-w-2xl mx-auto">
-<<<<<<< HEAD
-              Whether you're learning or exploring, LinkAI.com provides cutting-edge tools to enhance your reading experience.
-=======
-              Whether you're learning or exploring, Litink AI provides cutting-edge tools to enhance your reading experience.
->>>>>>> 0a04f02e
+              Whether you're learning or exploring, Litink.com provides cutting-edge tools to enhance your reading experience.
             </p>
           </div>
           
@@ -199,11 +175,7 @@
         <div className="max-w-7xl mx-auto px-4 sm:px-6 lg:px-8">
           <div className="text-center mb-16">
             <h2 className="text-3xl sm:text-4xl font-bold text-gray-900 mb-4">
-<<<<<<< HEAD
-              Choose Your Adventure on LinkAI.com
-=======
-              Choose Your Adventure on Litink AI
->>>>>>> 0a04f02e
+              Choose Your Adventure on Litink.com
             </h2>
             <p className="text-xl text-gray-600">
               Two distinct paths tailored to your goals and interests.
@@ -299,11 +271,7 @@
         <div className="max-w-7xl mx-auto px-4 sm:px-6 lg:px-8">
           <div className="text-center mb-16">
             <h2 className="text-3xl sm:text-4xl font-bold text-gray-900 mb-4">
-<<<<<<< HEAD
-              What Our LinkAI.com Users Say
-=======
-              What Our Litink AI Users Say
->>>>>>> 0a04f02e
+              What Our Litink.com Users Say
             </h2>
             <p className="text-xl text-gray-600">
               Join thousands of readers who have transformed their reading experience.
@@ -341,11 +309,7 @@
             Ready to Transform Your Reading Experience?
           </h2>
           <p className="text-xl text-white/90 mb-12">
-<<<<<<< HEAD
-            Join LinkAI.com today and discover a new way to learn, explore, and engage with books.
-=======
-            Join Litink AI today and discover a new way to learn, explore, and engage with books.
->>>>>>> 0a04f02e
+            Join Litink.com today and discover a new way to learn, explore, and engage with books.
           </p>
           
           <div className="flex flex-col sm:flex-row gap-6 justify-center">
